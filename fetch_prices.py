"""
Fetch online prices for grocery items and update Google Sheet.

Example cron (run daily at 7AM):
    0 7 * * * /usr/bin/python /path/to/fetch_prices.py

On Windows, use Task Scheduler to schedule the script.
"""

import re
import urllib.parse
from typing import Optional, Tuple

import requests
from bs4 import BeautifulSoup
import gspread
from oauth2client.service_account import ServiceAccountCredentials
from selenium import webdriver
from selenium.webdriver.chrome.options import Options
from selenium.webdriver.chrome.service import Service

# ------------ CONFIG ------------
SPREADSHEET_ID = "10NLm6vPypgpZdHaLoBsWoBq9I87NCzgq5oPCXgKxvTw"
WORKSHEET_NAME = "Master Sheet"  # Worksheet name within the spreadsheet
NAME_COL = 5  # E column: item name
STORE_COL = 12  # L column: Online_Store
URL_COL = 13  # M column: Price_URL
PRICE_COL = 14  # N column: Current_Online_Price
CHROMEDRIVER = r"D:\Food project\chromedriver-win64\chromedriver.exe"
SERVICE_KEY = r"D:\Food project\SERVICE_KEY.json"

STORES = [
<<<<<<< HEAD
=======
 q990xt-codex/fix-nameerror-in-fetch_prices.py
>>>>>>> c59de705
    {
        "name": "Japan Centre",
        "search": "https://www.japancentre.com/en/search?term={}",
        "list_selectors": [
            ".price",
            ".product__price",
            "[data-test='product-price']",
        ],
        "detail_selectors": [
            "meta[itemprop='price']",
            "meta[property='product:price:amount']",
            ".price",
            ".product__price",
        ],
    },
    {
        "name": "H Mart UK",
        "search": "https://hmart.co.uk/shop/gb/search?controller=search&s={}",
        "list_selectors": [".price", "[itemprop='price']"],
        "detail_selectors": [
            "[itemprop='price']",
            "meta[property='product:price:amount']",
            ".price",
        ],
    },
    {
        "name": "Sous Chef",
        "search": "https://www.souschef.co.uk/search?q={}",
        "list_selectors": [
            ".price-item--regular",
            ".price",
            "[data-product-price]",
        ],
        "detail_selectors": [
            "meta[itemprop='price']",
            "meta[property='product:price:amount']",
            ".price",
        ],
    },
    {
        "name": "Yutaka Shop",
        "search": "https://shop.yutaka.london/search?q={}",
        "list_selectors": [
            ".price",
            ".price__regular .price-item--regular",
        ],
        "detail_selectors": [
            "meta[itemprop='price']",
            "meta[property='product:price:amount']",
            ".price",
        ],
    },
    {
        "name": "Wibrix",
        "search": "https://wibrix.co.uk/?s={}&post_type=product",
        "list_selectors": [
            ".woocommerce-Price-amount",
            ".price .amount",
        ],
        "detail_selectors": [
            "meta[itemprop='price']",
            ".woocommerce-Price-amount",
            ".price .amount",
        ],
    },
    {
        "name": "Oriental Mart",
        "search": "https://www.orientalmart.co.uk/search?q={}",
        "list_selectors": [
            ".price",
            ".product-price",
            ".woocommerce-Price-amount",
        ],
        "detail_selectors": [
            "meta[itemprop='price']",
            ".price",
            ".woocommerce-Price-amount",
        ],
    },
    {
        "name": "Wai Yee Hong",
        "search": "https://www.waiyeehong.com/search?keywords={}",
        "list_selectors": [".price", ".product-price"],
        "detail_selectors": ["meta[itemprop='price']", ".price"],
    },
    {
        "name": "WaNaHong",
        "search": "https://www.wanahong.co.uk/?s={}&post_type=product",
        "list_selectors": [
            ".woocommerce-Price-amount",
            ".price .amount",
        ],
        "detail_selectors": [
            "meta[itemprop='price']",
            ".woocommerce-Price-amount",
            ".price .amount",
        ],
    },
    {
        "name": "Tradewinds Oriental",
        "search": "https://tradewindsorientalshop.co.uk/?s={}&post_type=product",
        "list_selectors": [
            ".woocommerce-Price-amount",
            ".price .amount",
        ],
        "detail_selectors": [
            "meta[itemprop='price']",
            ".woocommerce-Price-amount",
            ".price .amount",
        ],
    },
    {
        "name": "Korea Foods",
        "search": "https://www.koreafoods.co.uk/?s={}&post_type=product",
        "list_selectors": [
            ".woocommerce-Price-amount",
            ".price .amount",
        ],
        "detail_selectors": [
            "meta[itemprop='price']",
            ".woocommerce-Price-amount",
            ".price .amount",
        ],
    },
<<<<<<< HEAD
=======
=======
   
main
>>>>>>> c59de705
]


def parse_price(text: str) -> Optional[float]:
    """Strip currency symbols and convert to float when possible."""
    cleaned = re.sub(r"[^0-9.,]", "", text).replace(",", "")
    try:
        return float(cleaned)
    except ValueError:
        return None


def extract_price_from_soup(soup: BeautifulSoup, selectors: list[str]) -> Optional[float]:
    """Return the first price found using any selector in ``selectors``."""
    for sel in selectors:
        elem = soup.select_one(sel)
        if not elem:
            continue
        text = elem.get("content") or elem.get_text()
        price = parse_price(text)
        if price is not None:
            return price
    return None


def find_product_link(soup: BeautifulSoup, base: str) -> Optional[str]:
    """Find a probable product link on the search page."""
    for a in soup.find_all("a", href=True):
        href = a["href"]
        if any(key in href.lower() for key in ["product", "products", "item", "shop"]):
            return urllib.parse.urljoin(base, href)
    first = soup.find("a", href=True)
    if first:
        return urllib.parse.urljoin(base, first["href"])
    return None


def authenticate_sheet():
    """Authenticate using service account credentials and return worksheet."""
    scope = [
        "https://spreadsheets.google.com/feeds",
        "https://www.googleapis.com/auth/drive",
    ]
    creds = ServiceAccountCredentials.from_json_keyfile_name(SERVICE_KEY, scope)
    client = gspread.authorize(creds)
    return client.open_by_key(SPREADSHEET_ID).worksheet(WORKSHEET_NAME)


def fetch_from_store(
    name: str, store: dict, driver: Optional[webdriver.Chrome]
) -> Tuple[Optional[str], Optional[str], Optional[float], Optional[webdriver.Chrome]]:
    """Search for ``name`` in ``store`` and return the price when found."""
    search_url = store["search"].format(urllib.parse.quote_plus(name))
    headers = {"User-Agent": "Mozilla/5.0"}

    # --- requests first ---
    try:
        response = requests.get(search_url, timeout=10, headers=headers)
        soup = BeautifulSoup(response.text, "html.parser")
        product_url = find_product_link(soup, response.url)
        if product_url:
            try:
                detail = requests.get(product_url, timeout=10, headers=headers)
                detail_soup = BeautifulSoup(detail.text, "html.parser")
                price = extract_price_from_soup(detail_soup, store["detail_selectors"])
                if price is not None:
                    return store["name"], detail.url, price, driver
            except Exception:
                pass
        list_price = extract_price_from_soup(soup, store["list_selectors"])
        if list_price is not None:
            return store["name"], product_url or response.url, list_price, driver
    except Exception:
        pass

    # --- selenium fallback ---
    try:
        if driver is None:
            options = Options()
            options.add_argument("--headless")
            options.add_argument("--no-sandbox")
            options.add_argument("--disable-dev-shm-usage")
            driver = webdriver.Chrome(service=Service(CHROMEDRIVER), options=options)
        driver.get(search_url)
        soup = BeautifulSoup(driver.page_source, "html.parser")
        product_url = find_product_link(soup, driver.current_url)
        if product_url:
            driver.get(product_url)
            soup = BeautifulSoup(driver.page_source, "html.parser")
            price = extract_price_from_soup(soup, store["detail_selectors"])
            if price is not None:
                return store["name"], driver.current_url, price, driver
        list_price = extract_price_from_soup(soup, store["list_selectors"])
        if list_price is not None:
            return store["name"], driver.current_url, list_price, driver
    except Exception:
        pass

    return None, None, None, driver


def main():
    ws = authenticate_sheet()
    all_rows = ws.get_all_values()
    driver = None
    try:
        for idx, row in enumerate(all_rows[1:], start=2):  # skip header
            name = row[NAME_COL - 1].strip()
            if not name:
                continue
            store_name = url = price = None
            for store in STORES:
                store_name, url, price, driver = fetch_from_store(name, store, driver)
                if store_name:
                    ws.update_cell(idx, STORE_COL, store_name)
                    ws.update_cell(idx, URL_COL, url)
                    ws.update_cell(idx, PRICE_COL, price)
                    print(f"Row {idx}, {name} -> {store_name}:{price}")
                    break
            else:
                ws.update_cell(idx, PRICE_COL, "N/A")
                print(f"Row {idx}, {name} -> N/A")
    finally:
        if driver is not None:
            driver.quit()


if __name__ == "__main__":
    main()
<|MERGE_RESOLUTION|>--- conflicted
+++ resolved
@@ -30,10 +30,7 @@
 SERVICE_KEY = r"D:\Food project\SERVICE_KEY.json"
 
 STORES = [
-<<<<<<< HEAD
-=======
- q990xt-codex/fix-nameerror-in-fetch_prices.py
->>>>>>> c59de705
+
     {
         "name": "Japan Centre",
         "search": "https://www.japancentre.com/en/search?term={}",
@@ -158,12 +155,7 @@
             ".price .amount",
         ],
     },
-<<<<<<< HEAD
-=======
-=======
-   
-main
->>>>>>> c59de705
+
 ]
 
 
